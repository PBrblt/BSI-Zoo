--- conflicted
+++ resolved
@@ -116,7 +116,6 @@
         smaller than ``tol``, the optimization code checks the
         dual gap for optimality and continues until it is smaller
         than ``tol``.
-<<<<<<< HEAD
 
     Attributes
     ----------
@@ -144,50 +143,6 @@
         weights = gprime(x)
 
     return x
-
-=======
-
-    Attributes
-    ----------
-    x : array, shape (n_sources,)
-        Parameter vector, e.g., source vector in the context of BSI (x in the cost function formula).
-    
-    References: 
-    """
-    n_samples, n_sources = L.shape
-    weights = np.ones(n_sources)
-    eps = np.finfo(float).eps
->>>>>>> 7f5d8bac
-
-    def gprime(w):
-        return 1.0 / (np.abs(w) + eps)
-
-<<<<<<< HEAD
-#     def fit(self, L, x):
-#         # eps = 0.01
-#         eps = np.finfo(float).eps
-#         # L = StandardScaler().fit_transform(L)
-
-#         ##  --- Adaptive Lasso for g(|X|) = log(|X^2 + eps|) as a prior (reweithed - \ell_2) ----
-#         g = lambda w: np.log(np.abs((w ** 2) + eps))
-#         gprime = lambda w: 1. / ((w ** 2) + eps)
-#         n_samples, n_features = L.shape
-#         weights = np.ones(n_features)
-=======
-    alpha_max = abs(L.T.dot(y)).max() / len(L)
-    alpha = alpha * alpha_max
->>>>>>> 7f5d8bac
-
-    for k in range(maxiter):
-        L_w = L / weights[np.newaxis, :]
-        clf = linear_model.LassoLars(alpha=alpha, fit_intercept=False,
-                                     normalize=False)
-        clf.fit(L_w, y)
-        x = clf.coef_ / weights
-        weights = gprime(x)
-
-    return x
-
 
 def iterative_L2(L, y, cov, alpha=0.2, maxiter=10):
     """Iterative L1 estimator with L1 regularizer.
@@ -249,19 +204,6 @@
 
     return x
 
-<<<<<<< HEAD
-#             clf = linear_model.LassoLars(alpha=alpha,
-#                                          fit_intercept=False,
-#                                          normalize=False)
-#             clf.fit(L_w, x)
-#             coef_ = clf.coef_ / weights
-#             weights = gprime(coef_)
-#             #  print p_obj(coef_)  # should go down
-
-#         self.coef_ = coef_
-=======
->>>>>>> 7f5d8bac
-
 # class IterativeSqrt(BaseEstimator, RegressorMixin):
 #     def __init__(self, alpha=0.2, maxiter=10):
 #         self.alpha = alpha
