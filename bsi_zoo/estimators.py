import warnings

import numpy as np
from sklearn.exceptions import ConvergenceWarning
from sklearn import linear_model


def solver_lasso(Lw, y, alpha, max_iter):
    model = linear_model.LassoLars(
        max_iter=max_iter, normalize=False, fit_intercept=False, alpha=alpha
    )
    return model.fit(Lw, y).coef_.copy()


def reweighted_lasso(L, y, cov, alpha_fraction=0.01, max_iter=2000,
                     max_iter_reweighting=100, tol=1e-4):
    """Reweighted Lasso estimator with L1 regularizer.

    The optimization objective for Reweighted Lasso is::
        (1 / (2 * n_samples)) * ||y - Lx||^2_Fro + alpha * ||x||_1

    Where::
        ||x||_1 = sum_i sum_j |x_ij|

    Parameters
    ----------
    L: array, shape=(n_sensors, n_sources)
        lead field matrix modeling the forward operator or dictionary matrix
    y: array, shape=(n_sensors,)
        measurement vector, capturing sensor measurements 
    cov : array, shape=(n_sensors, n_sensors)
        noise covariance matrix
    alpha : (float), 
        Constant that makes a trade-off between the data fidelity and regularizer. Defaults to 1.0
    max_iter : int, optional
        The maximum number of inner loop iterations
    max_iter_reweighting : int, optional
        Maximum number of reweighting steps i.e outer loop iterations
    tol : float, optional
        The tolerance for the optimization: if the updates are
        smaller than ``tol``, the optimization code checks the
        dual gap for optimality and continues until it is smaller
        than ``tol``.

    Attributes
    ----------
    x : array, shape=(n_sources,)
        Parameter vector, e.g., source vector in the context of BSI (x in the cost function formula).
    """
    n_samples, n_sources = L.shape

    x = np.zeros(n_sources)
    weights = np.ones_like(x)
    x_old = x.copy()

    loss_ = []

    alpha_max = abs(L.T.dot(y)).max() / len(L)
    alpha = alpha_fraction * alpha_max

    for i in range(max_iter_reweighting):
        Lw = L * weights
        x = solver_lasso(Lw, y, alpha, max_iter)
        x = x * weights
        err = abs(x - x_old).max()
        err /= max(abs(x_old).max(), abs(x_old).max(), 1.0)
        x_old = x.copy()
        weights = 2 * (abs(x) ** 0.5 + 1e-10)
        obj = 0.5 * ((L @ x - y) ** 2).sum() / n_samples
        obj += (alpha * abs(x) ** 0.5).sum()
        loss_.append(obj)
        if err < tol and i:
            break

    if i == max_iter_reweighting - 1 and i:
        warnings.warn(
            "Reweighted objective did not converge."
            " You might want to increase "
            "the number of iterations of reweighting."
            " Fitting data with very small alpha"
            " may cause precision problems.",
            ConvergenceWarning,
        )

    return x


def iterative_L1(L, y, cov, alpha=0.2, maxiter=10):
    """Iterative L1 estimator with L1 regularizer.

    The optimization objective for iterative estimators in general is::
        x^(k+1) <-- argmin_x ||y - Lx||^2_Fro + alpha * sum_i g(x_i)
    
    Which in the case of iterative l1, it boils down to::
        x^(k+1) <-- argmin_x ||y - Lx||^2_Fro + alpha * sum_i w_i^(k)|x_i|

    Iterative l1::
        g(x_i) = log(|x_i| + epsilon)
        w_i^(k+1) <-- [|x_i^(k)|+epsilon]

    Parameters
    ----------
    L: array, shape=(n_sensors, n_sources)
        lead field matrix modeling the forward operator or dictionary matrix
    y: array, shape=(n_sensors,)
        measurement vector, capturing sensor measurements 
    alpha : (float), 
        Constant that makes a trade-off between the data fidelity and regularizer. Defaults to 1.0
    max_iter : int, optional
        The maximum number of inner loop iterations
    cov : noise covariance matrix shape=(n_sensors,n_sensors)
    max_iter_reweighting : int, optional
        Maximum number of reweighting steps i.e outer loop iterations
    tol : float, optional
        The tolerance for the optimization: if the updates are
        smaller than ``tol``, the optimization code checks the
        dual gap for optimality and continues until it is smaller
        than ``tol``.

    Attributes
    ----------
    x : array, shape (n_sources,)
        Parameter vector, e.g., source vector in the context of BSI (x in the cost function formula).
    
    References: 
    """
    n_samples, n_sources = L.shape
    weights = np.ones(n_sources)
    eps = np.finfo(float).eps

    def gprime(w):
        return 1.0 / (np.abs(w) + eps)

    alpha_max = abs(L.T.dot(y)).max() / len(L)
    alpha = alpha * alpha_max

    for k in range(maxiter):
        L_w = L / weights[np.newaxis, :]
        clf = linear_model.LassoLars(alpha=alpha, fit_intercept=False,
                                     normalize=False)
        clf.fit(L_w, y)
        x = clf.coef_ / weights
        weights = gprime(x)

    return x

def iterative_L2(L, y, cov, alpha=0.2, maxiter=10):
    """Iterative L1 estimator with l2 regularizer.
<<<<<<< HEAD

    The optimization objective for iterative estimators in general is::
        x^(k+1) <-- argmin_x ||y - Lx||^2_Fro + alpha * sum_i g(x_i)
    
    Which in the case of iterative l2, g(x_i) and w_i are define as follows::
    Iterative l2::
        g(x_i) = log(x_i^2 + epsilon)
        w_i^(k+1) <-- [(x_i^(k))^2+epsilon]

    for solving the following problem:
        x^(k+1) <-- argmin_x ||y - Lx||^2_Fro + alpha * sum_i w_i^(k)|x_i|

    Parameters
    ----------
    L: array, shape=(n_sensors, n_sources)
        lead field matrix modeling the forward operator or dictionary matrix
    y: array, shape=(n_sensors,)
        measurement vector, capturing sensor measurements 
    alpha : (float), 
        Constant that makes a trade-off between the data fidelity and regularizer. Defaults to 1.0
    max_iter : int, optional
        The maximum number of inner loop iterations
    cov : noise covariance matrix shape=(n_sensors,n_sensors)
    max_iter_reweighting : int, optional
        Maximum number of reweighting steps i.e outer loop iterations
    tol : float, optional
        The tolerance for the optimization: if the updates are
        smaller than ``tol``, the optimization code checks the
        dual gap for optimality and continues until it is smaller
        than ``tol``.

    Attributes
    ----------
    x : array, shape=(n_sources,)
        Parameter vector, e.g., source vector in the context of BSI (x in the cost function formula).
    
    References: 
    """
    n_samples, n_sources = L.shape
    weights = np.ones(n_sources)
    eps = np.finfo(float).eps

    def gprime(w):
        return 1.0 / ((w ** 2) + eps)

    alpha_max = abs(L.T.dot(y)).max() / len(L)
    alpha = alpha * alpha_max

    for k in range(maxiter):
        L_w = L / weights[np.newaxis, :]
        clf = linear_model.LassoLars(alpha=alpha, fit_intercept=False,
                                     normalize=False)
        clf.fit(L_w, y)
        x = clf.coef_ / weights
        weights = gprime(x)

    return x
=======
>>>>>>> dd022483

    The optimization objective for iterative estimators in general is::
        x^(k+1) <-- argmin_x ||y - Lx||^2_Fro + alpha * sum_i g(x_i)
    
    Which in the case of iterative l2, g(x_i) and w_i are define as follows::
    Iterative l2::
        g(x_i) = log(x_i^2 + epsilon)
        w_i^(k+1) <-- [(x_i^(k))^2+epsilon]

<<<<<<< HEAD
#     def fit(self, L, x):
#         # eps = 0.01
#         eps = np.finfo(float).eps
#         # L = StandardScaler().fit_transform(L)

#         g = lambda w: np.sqrt(np.abs(w))
#         gprime = lambda w: 1. / (2. * np.sqrt(np.abs(w)) + eps)
#         n_samples, n_features = L.shape
#         weights = np.ones(n_features)

#         alpha_max = abs(L.T.dot(x)).max() / len(L)
#         alpha = self.alpha * alpha_max

# #         p_obj = lambda w: 1. / (2 * n_samples) * np.sum((x - np.dot(L, w)) ** 2) \
# #                   + alpha * np.sum(g(w))

#         for k in range(self.maxiter):
#             L_w = L / weights[np.newaxis, :]

#             clf = linear_model.LassoLars(alpha=alpha,
#                                          fit_intercept=False,
#                                          normalize=False)
#             clf.fit(L_w, x)
#             coef_ = clf.coef_ / weights
#             weights = gprime(coef_)
# #             print p_obj(coef_)  # should go down

#         self.coef_ = coef_

=======
    for solving the following problem:
        x^(k+1) <-- argmin_x ||y - Lx||^2_Fro + alpha * sum_i w_i^(k)|x_i|

    Parameters
    ----------
    L: array, shape=(n_sensors, n_sources)
        lead field matrix modeling the forward operator or dictionary matrix
    y: array, shape=(n_sensors,)
        measurement vector, capturing sensor measurements 
    alpha : (float), 
        Constant that makes a trade-off between the data fidelity and regularizer. Defaults to 1.0
    max_iter : int, optional
        The maximum number of inner loop iterations
    cov : noise covariance matrix shape=(n_sensors,n_sensors)
    max_iter_reweighting : int, optional
        Maximum number of reweighting steps i.e outer loop iterations
    tol : float, optional
        The tolerance for the optimization: if the updates are
        smaller than ``tol``, the optimization code checks the
        dual gap for optimality and continues until it is smaller
        than ``tol``.

    Attributes
    ----------
    x : array, shape=(n_sources,)
        Parameter vector, e.g., source vector in the context of BSI (x in the cost function formula).
    
    References: 
    """
    n_samples, n_sources = L.shape
    weights = np.ones(n_sources)
    eps = np.finfo(float).eps

    def gprime(w):
        return 1.0 / ((w ** 2) + eps)

    alpha_max = abs(L.T.dot(y)).max() / len(L)
    alpha = alpha * alpha_max

    for k in range(maxiter):
        L_w = L / weights[np.newaxis, :]
        clf = linear_model.LassoLars(alpha=alpha, fit_intercept=False,
                                     normalize=False)
        clf.fit(L_w, y)
        x = clf.coef_ / weights
        weights = gprime(x)

    return x

def iterative_sqrt(L, y, cov, alpha=0.2, maxiter=10):
    """Iterative type-I estimator with L_0.5 regularizer.

    The optimization objective for iterative estimators in general is::
        x^(k+1) <-- argmin_x ||y - Lx||^2_Fro + alpha * sum_i g(x_i)
    
    Which in the case of iterative "sqrt", g(x_i) and w_i are define as follows::
    Iterative sqrt (L_0.5)::
        g(x_i) = sqrt(|x_i|)
        w_i^(k+1) <-- [2sqrt(|x_i|)+epsilon]^-1

    for solving the following problem:
        x^(k+1) <-- argmin_x ||y - Lx||^2_Fro + alpha * sum_i w_i^(k)|x_i|

    Parameters
    ----------
    L: array, shape=(n_sensors, n_sources)
        lead field matrix modeling the forward operator or dictionary matrix
    y: array, shape=(n_sensors,)
        measurement vector, capturing sensor measurements 
    alpha : (float), 
        Constant that makes a trade-off between the data fidelity and regularizer. Defaults to 1.0
    max_iter : int, optional
        The maximum number of inner loop iterations
    cov : noise covariance matrix shape=(n_sensors,n_sensors)
    max_iter_reweighting : int, optional
        Maximum number of reweighting steps i.e outer loop iterations
    tol : float, optional
        The tolerance for the optimization: if the updates are
        smaller than ``tol``, the optimization code checks the
        dual gap for optimality and continues until it is smaller
        than ``tol``.

    Attributes
    ----------
    x : array, shape=(n_sources,)
        Parameter vector, e.g., source vector in the context of BSI (x in the cost function formula).
    
    References: 
    """
    n_samples, n_sources = L.shape
    weights = np.ones(n_sources)
    eps = np.finfo(float).eps
    
    def gprime(w):
        return 1. / (2. * np.sqrt(np.abs(w)) + eps)
    
    alpha_max = abs(L.T.dot(y)).max() / len(L)
    alpha = alpha * alpha_max
    
    for k in range(maxiter):
        L_w = L / weights[np.newaxis, :]

        clf = linear_model.LassoLars(alpha=alpha, fit_intercept=False, 
                                     normalize=False)
        clf.fit(L_w, y)
        x = clf.coef_ / weights
        weights = gprime(x)
    
    return x
    
>>>>>>> dd022483
# class IterativeL1_TypeII(BaseEstimator, RegressorMixin):
#     def __init__(self, alpha=0.2, maxiter=10):
#         self.alpha = alpha
#         self.maxiter = maxiter

#     def gprime(self, L_, coef, w, alpha):
#         L_T = L_.T
#         n_samples, _ = L_.shape
#         w_mat = lambda w: np.diag(1. /w)

#         x_mat = np.abs(np.diag(coef))
#         noise_cov = alpha*np.eye(n_samples)
#         proj_source_cov = np.matmul(np.matmul(L_, np.dot(w_mat(w),x_mat)),L_T)
#         signal_cov = noise_cov + proj_source_cov
#         sigmaY_inv = np.linalg.inv(signal_cov)

#         return np.sqrt(np.diag(np.matmul(np.matmul(L_T,sigmaY_inv), L_)))

#     def fit(self, L, x):
#         _, n_features = L.shape
#         weights = np.ones(n_features)

#         alpha_max = abs(L.T.dot(x)).max() / len(L)
#         alpha = self.alpha * alpha_max
#         for k in range(self.maxiter):
#             L_w = L / weights[np.newaxis, :]

#             clf = linear_model.LassoLars(alpha=alpha,
#                                          fit_intercept=False,
#                                          normalize=False)
#             clf.fit(L_w, x)
#             coef_ = clf.coef_ / weights
#             weights = self.gprime(L, coef_, weights, alpha)

#         self.coef_ = coef_

# class IterativeL2_TypeII(BaseEstimator, RegressorMixin):
#     def __init__(self, alpha=0.2, maxiter=10):
#         self.alpha = alpha
#         self.maxiter = maxiter

#     def epsilon_update(self, L_, w, alpha):
#         L_T = L_.T
#         n_samples, _ = L_.shape
#         w_mat = lambda w: np.diag(1 /w)
#         noise_cov = alpha*np.eye(n_samples)
#         proj_source_cov = np.matmul(np.matmul(L_,w_mat(w)),L_T)
#         signal_cov = noise_cov + proj_source_cov
#         sigmaY_inv = np.linalg.inv(signal_cov)
#         return np.diag(w_mat(w) - np.multiply((w_mat(w**2)),np.diag(np.matmul(np.matmul(L_T,sigmaY_inv),L_))))

#     def fit(self, L, x):
#         # eps = 0.01
#         eps = np.finfo(float).eps
#         # L = StandardScaler().fit_transform(L)

#         ##  --- Adaptive Lasso for g(|X|) = log(|X^2 + eps|) as a prior (reweithed - \ell_2) ----

#         # g = lambda w: np.log(np.abs((w ** 2) + self.epsilon_update(L, w, alpha)))
#         # gprime = lambda w: 1. / ((w ** 2) + self.epsilon_update(L, w, alpha))

#         g = lambda w: np.log(np.abs((w ** 2) + self.epsilon_update(L, weights, alpha)))
#         gprime = lambda w: 1. / ((w ** 2) + self.epsilon_update(L, weights, alpha))
#         _, n_features = L.shape
#         weights = np.ones(n_features)

#         alpha_max = abs(L.T.dot(x)).max() / len(L)
#         alpha = self.alpha * alpha_max
#         # p_obj = lambda w: 1. / (2 * n_samples) * np.sum((x - np.dot(L, w)) ** 2) \
# #                   + alpha * np.sum(g(w))
#         for k in range(self.maxiter):
#             L_w = L / weights[np.newaxis, :]

#             clf = linear_model.LassoLars(alpha=alpha,
#                                          fit_intercept=False,
#                                          normalize=False)
#             clf.fit(L_w, x)
#             coef_ = clf.coef_ / weights

#             n_samples, _ = L.shape
#             L_T = L.T
#             w_mat = lambda w: np.diag(1 /w)
#             noise_cov = alpha*np.eye(n_samples)
#             proj_source_cov = np.matmul(np.matmul(L,w_mat(weights)),L_T)
#             signal_cov = noise_cov + proj_source_cov
#             sigmaY_inv = np.linalg.inv(signal_cov)
#             epsilon = np.diag(w_mat(weights) - np.multiply((w_mat(weights**2)),np.diag(np.matmul(np.matmul(L_T,sigmaY_inv),L))))
#             weights = 1. / ((coef_ ** 2) + epsilon )
#             # weights = gprime(coef_)
#             #  print p_obj(coef_)  # should go down

#         self.coef_ = coef_

# class GammaMap(BaseEstimator, RegressorMixin):

#     def __init__(self, alpha=0.05, maxiter=100, tol=1e-6, update_mode=2,
#                 gammas=None):
#         self.alpha = alpha
#         self.maxiter = maxiter
#         self.tol = tol
#         self.update_mode = update_mode
#         self.gammas = gammas

#     def fit(self, L, x):
#         # eps = 0.01
#         eps = np.finfo(float).eps
#         gammas = self.gammas
#         L_init = L
#         x_init = x
#         # L = StandardScaler().fit_transform(L)

#         n_sensors, n_sources = L.shape
#         weights = np.zeros(n_sources)
#         if gammas is None:
#             gammas = np.ones(n_sources, dtype=np.float64)

#         # TODO: Initialize it with mathched fileter
#         # MATLAB CODE:
# #       % L_sqaure = sum(L.^2,1);
# #       % inv_L_sqaure = zeros(1,N);
# #       % L_nonzero_index = find(L_sqaure > 0);
# #       % inv_L_sqaure(L_nonzero_index) = 1./L_sqaure(L_nonzero_index);
# #       % w_filter = spdiags(inv_L_sqaure',0,N,N)*L';
# #       % vec_init = mean(mean(w_filter * Y) .^2);
# #       % gamma  = vec_init * ones(N,1);

#         # alpha_max = abs(L.T.dot(x)).max() / len(L)
#         # alpha = self.alpha * alpha_max
#         # alpha = self.alpha * np.cov(x)
#         alpha = self.alpha

#         #tuning alpha using noise covariance
#         import pickle
#         noise_covariance = np.load("./data/test/data_grad_CC120264_450_3/covariance_generate_noise.pickel", allow_pickle=True)

#         print(np.array(noise_covariance))
#         alpha = np.mean(np.diag(noise_covariance))
#         print('Alpha = %f'%alpha)

#         from scipy.linalg import fractional_matrix_power
#         whiten_matrix = fractional_matrix_power(np.linalg.inv(noise_covariance), 0.5)
#         print(whiten_matrix.shape)

#         x = whiten_matrix @ x

#         # apply normalization so the numerical values are sanes
#         x_normalize_constant = linalg.norm(np.dot(x, x.T))
#         x /= np.sqrt(x_normalize_constant)
#         x_init /= np.sqrt(x_normalize_constant)
#         alpha /= x_normalize_constant
#         L_normalize_constant = linalg.norm(L, ord=np.inf)
#         L /= L_normalize_constant

#         n_active = n_sources
#         active_set = np.arange(n_sources)
#         gammas_full_old = gammas.copy()

#         update_mode = self.update_mode
#         if update_mode == 2 or update_mode == 4:
#             denom_fun = np.sqrt
#         else:
#             # do nothing
#             def denom_fun(x):
#                 return x

#         threshold_gammas = eps
#         last_size = -1
#         for k in range(self.maxiter):
#             gammas[np.isnan(gammas)] = 0.0

#             nonzero_idx = (np.abs(gammas) > threshold_gammas)
#             active_set = active_set[nonzero_idx]
#             gammas = gammas[nonzero_idx]

#             # update only active gammas (once set to zero it stays at zero)
#             if n_active > len(active_set):
#                 n_active = active_set.size
#                 L = L[:, nonzero_idx]

#             SigmaY = np.dot(L * gammas[np.newaxis, :], L.T)
#             SigmaY.flat[::n_sensors + 1] += alpha
#             # Invert Sigma_y keeping symmetry
#             U, S, V = np.linalg.svd(SigmaY, full_matrices=False)
#             S = S[np.newaxis, :]
#             del SigmaY
#             SigmaY_inv = np.dot(U / (S + eps), U.T)
#             SigmaY_invL = np.dot(SigmaY_inv, L)
#             A = np.dot(SigmaY_invL.T, x)
# #           x_active = gammas[:, None] * A

#             L_inv = gammas[:, None] * np.dot(L.T,SigmaY_inv)
#             x_active = np.dot(L_inv,x)

# ##            Learn the noise variance accordingto homoscedasstic Champagne. Uncomment when the conventional Champange works well.
# #             Sigma_w_diag = gammas * (1 - gammas * np.sum(L * SigmaY_invL, axis=0));
# #             numer = linalg.norm(x - np.dot(L, x_active)) ** 2
# #             denom = n_sensors - len(active_set) + np.sum(np.divide(Sigma_w_diag,gammas))
# #             alpha = numer / denom;

#             if update_mode == 1:
#                 # Expectation Maximization (EM) update
#                 numer = gammas ** 2 * np.mean((A * A.conj()).real) \
#                         + gammas * (1 - gammas * np.sum(L * SigmaY_invL, axis=0))
#             elif update_mode == 2:
#                 # Convex-bounding update (Champagne)
#                 numer = gammas * np.sqrt(np.mean((A * A.conj()).real))
#                 denom = np.sum(L * SigmaY_invL, axis=0)  # sqrt is applied below
#             elif update_mode == 3:
#                 # MacKay fixed point update
#                 numer = gammas ** 2 * np.mean((A * A.conj()).real)
#                 denom = gammas * np.sum(L * SigmaY_invL, axis=0)
#             elif update_mode == 4:
#                 # LowSNR-BSI update
#                 pass # TODO: Implement LowSNR-BSI that requires whitening the data with noise covariance.
#             else:
#                 raise ValueError('Invalid value for update_mode')


#             if denom is None:
#                 gammas = numer
#             else:
#                 gammas = numer / np.maximum(denom_fun(denom),eps)

#             # compute convergence criterion
#             gammas_full = np.zeros(n_sources, dtype=np.float64)
#             gammas_full[active_set] = gammas

#             err = (np.sum(np.abs(gammas_full - gammas_full_old)) /
#                            np.sum(np.abs(gammas_full_old)))

#             gammas_full_old = gammas_full
#             breaking = (err < self.tol or n_active == 0)
# #             print(k)
#             if len(gammas) != last_size or breaking:
#                 logger.info('Iteration: %d\t active set size: %d\t convergence: '
#                             '%0.3e' % (k, len(gammas), err))
#                 last_size = len(gammas)

#             if breaking:
#                 break

#         if k < self.maxiter - 1:
#             logger.info('\nConvergence reached !\n')
#         else:
#             warn('\nConvergence NOT reached !\n')

#         # undo normalization and compute final posterior mean
# #         n_const = 1
# #         n_const = np.sqrt(x_normalize_constant) / L_normalize_constant
# #         x_active = n_const * gammas[:, None] * A

#         if len(active_set) == 0:
#             raise Exception("No active dipoles found. alpha is too big.")

#         n_const = np.sqrt(x_normalize_constant) / L_normalize_constant
#         weights[active_set] = n_const * x_active

# #         weights[active_set] = x_active
#         coef_ = weights

# #         gammas_diag = spdiags(gammas_full,0,n_sources,n_sources)
# #         L_inv = gammas_diag * np.dot(L_init.T,SigmaY_inv)
# #         coef_ = np.dot(L_inv,x)

# #         gammas_diag = spdiags(gammas_full,0,n_sources,n_sources)
# #         L_inv = gammas_diag * np.dot(L_init.T,SigmaY_inv)
# #         L_inv /= L_normalize_constant
# #         coef_ = np.dot(L_inv,x) * np.sqrt(x_normalize_constant)

#         self.coef_ = coef_

# class GammaMapMNE(BaseEstimator, RegressorMixin):
#     def __init__(self, alpha=0.9, maxiter=500, tol=1e-15, update_mode=2, threshold=1e-5, gammas=None):
#         self.alpha = alpha
#         self.maxiter = maxiter
#         self.tol = tol
#         self.update_mode = update_mode
#         self.gammas = gammas
#         self.group_size = 1
#         self.threshold = threshold

#     def fit(self, L, x):
#         from scipy import linalg
#         G = L.copy()
#         M = x.copy()

#         if self.gammas is None:
#             gammas = np.ones(G.shape[1], dtype=np.float64)

#         eps = np.finfo(float).eps

#         n_sources = G.shape[1]
#         weights = np.zeros(n_sources)
#         n_sensors = M.size

#         import pickle
#         noise_covariance = np.load("./data/test/data_grad_CC120264_450_3/covariance_generate_noise.pickel", allow_pickle=True)
#         noise_covariance = (noise_covariance*1e24)/30

#         # from scipy.linalg import sqrtm
#         # whiten_matrix = np.linalg.inv(sqrtm(noise_covariance))

#         # M = np.real(np.dot(whiten_matrix, M))
#         # noise_covariance = np.real(np.dot(whiten_matrix, noise_covariance))

#         M = M[:, np.newaxis]
#         # # apply normalization so the numerical values are sane
#         M_normalize_constant = np.linalg.norm(np.dot(M, M.T), ord='fro')
#         M /= np.sqrt(M_normalize_constant)
#         self.alpha /= M_normalize_constant
#         noise_covariance /= M_normalize_constant
#         G_normalize_constant = np.linalg.norm(G, ord=np.inf)
#         G /= G_normalize_constant

#         if n_sources % self.group_size != 0:
#             raise ValueError('Number of sources has to be evenly dividable by the '
#                             'group size')

#         n_active = n_sources
#         active_set = np.arange(n_sources)

#         gammas_full_old = gammas.copy()

#         if self.update_mode == 2:
#             denom_fun = np.sqrt
#         else:
#             # do nothing
#             def denom_fun(x):
#                 return x

#         last_size = -1
#         for itno in range(self.maxiter):
#             gammas[np.isnan(gammas)] = 0.0
#             gidx = (np.abs(gammas) > self.threshold)
#             active_set = active_set[gidx]
#             gammas = gammas[gidx]

#             # update only active gammas (once set to zero it stays at zero)
#             if n_active > len(active_set):
#                 n_active = active_set.size
#                 G = G[:, gidx]

#             CM = np.dot(G * gammas[np.newaxis, :], G.T)
#             # CM.flat[::n_sensors + 1] += self.alpha
#             CM += noise_covariance
#             # Invert CM keeping symmetry

#             U, S, _ = linalg.svd(CM, full_matrices=False)
#             S = S[np.newaxis, :]
#             del CM
#             CMinv = np.dot(U / (S + eps), U.T)
#             CMinvG = np.dot(CMinv, G)
#             A = np.dot(CMinvG.T, M)  # mult. w. Diag(gamma) in gamma update

#             if self.update_mode == 1:
#                 # MacKay fixed point update (10) in [1]
#                 numer = gammas ** 2 * np.mean((A * A.conj()).real, axis=1)
#                 denom = gammas * np.sum(G * CMinvG, axis=0)
#             elif self.update_mode == 2:
#                 # modified MacKay fixed point update (11) in [1]
#                 numer = gammas * np.sqrt(np.mean((A * A.conj()).real, axis=1))
#                 denom = np.sum(G * CMinvG, axis=0)  # sqrt is applied below
#             else:
#                 raise ValueError('Invalid value for update_mode')

#             if self.group_size == 1:
#                 if denom is None:
#                     gammas = numer
#                 else:
#                     gammas = numer / np.maximum(denom_fun(denom),
#                                                 np.finfo('float').eps)
#             else:
#                 numer_comb = np.sum(numer.reshape(-1, self.group_size), axis=1)
#                 if denom is None:
#                     gammas_comb = numer_comb
#                 else:
#                     denom_comb = np.sum(denom.reshape(-1, self.group_size), axis=1)
#                     gammas_comb = numer_comb / denom_fun(denom_comb)

#                 gammas = np.repeat(gammas_comb / self.group_size, self.group_size)

#             # compute convergence criterion
#             gammas_full = np.zeros(n_sources, dtype=np.float64)
#             gammas_full[active_set] = gammas

#             err = (np.sum(np.abs(gammas_full - gammas_full_old)) /
#                 np.sum(np.abs(gammas_full_old)))

#             gammas_full_old = gammas_full

#             breaking = (err < self.tol or n_active == 0)
#             if len(gammas) != last_size or breaking:
#                 logger.info('Iteration: %d\t active set size: %d\t convergence: '
#                             '%0.3e' % (itno, len(gammas), err))
#                 last_size = len(gammas)

#             if breaking:
#                 break

#         if itno < self.maxiter - 1:
#             logger.info('\nConvergence reached !\n')
#         else:
#             warn('\nConvergence NOT reached !\n')

#         # undo normalization and compute final posterior mean
#         n_const = np.sqrt(M_normalize_constant) / G_normalize_constant
#         x_active = n_const * gammas[:, None] * A

#         x_active = x_active[:, 0]
#         weights[active_set] = n_const * x_active
#         self.coef_ = weights


# class GammaMapMNENoiseLearning(BaseEstimator, RegressorMixin):
#     def __init__(self, alpha=0.9, maxiter=500, tol=1e-15, update_mode=2, threshold=1e-5, gammas=None):
#         self.alpha = alpha
#         self.maxiter = maxiter
#         self.tol = tol
#         self.update_mode = update_mode
#         self.gammas = gammas
#         self.group_size = 1
#         self.threshold = threshold

#     def fit(self, L, x):
#         from scipy import linalg
#         G = L.copy()
#         M = x.copy()

#         if self.gammas is None:
#             gammas = np.ones(G.shape[1], dtype=np.float64)

#         eps = np.finfo(float).eps

#         n_sources = G.shape[1]
#         # n_samples = M.shape[1] # uncomeent for the time series case
#         n_samples = 1
#         weights = np.zeros(n_sources)
#         n_sensors = M.size

#         import pickle
#         noise_covariance = np.load("./data/test/data_grad_CC120264_450_3/covariance_generate_noise.pickel", allow_pickle=True)
#         noise_covariance = (noise_covariance*1e24)/30

#         # from scipy.linalg import sqrtm
#         # whiten_matrix = np.linalg.inv(sqrtm(noise_covariance))

#         # M = np.real(np.dot(whiten_matrix, M))
#         # noise_covariance = np.real(np.dot(whiten_matrix, noise_covariance))

#         M = M[:, np.newaxis]
#         # # apply normalization so the numerical values are sane
#         M_normalize_constant = np.linalg.norm(np.dot(M, M.T), ord='fro')
#         M /= np.sqrt(M_normalize_constant)
#         self.alpha /= M_normalize_constant
#         noise_covariance /= M_normalize_constant
#         G_normalize_constant = np.linalg.norm(G, ord=np.inf)
#         G /= G_normalize_constant

#         if n_sources % self.group_size != 0:
#             raise ValueError('Number of sources has to be evenly dividable by the '
#                             'group size')

#         n_active = n_sources
#         active_set = np.arange(n_sources)

#         self.alpha = np.mean(np.diag(noise_covariance))
#         gammas_full_old = gammas.copy()
#         x_bar_old = weights

#         if self.update_mode == 2:
#             denom_fun = np.sqrt
#         else:
#             # do nothing
#             def denom_fun(x):
#                 return x

#         last_size = -1
#         for itno in range(self.maxiter):
#             gammas[np.isnan(gammas)] = 0.0
#             gidx = (np.abs(gammas) > self.threshold)
#             active_set = active_set[gidx]
#             gammas = gammas[gidx]

#             # update only active gammas (once set to zero it stays at zero)
#             if n_active > len(active_set):
#                 n_active = active_set.size
#                 G = G[:, gidx]

#             CM = np.dot(G * gammas[np.newaxis, :], G.T)
#             CM.flat[::n_sensors + 1] += self.alpha
#             # CM += noise_covariance

#             # Invert CM keeping symmetry
#             U, S, _ = linalg.svd(CM, full_matrices=False)
#             S = S[np.newaxis, :]
#             del CM

#             CMinv = np.dot(U / (S + eps), U.T)
#             CMinvG = np.dot(CMinv, G)
#             A = np.dot(CMinvG.T, M)  # mult. w. Diag(gamma) in gamma update

#             # heteroscedastic update rule
#             W = np.dot(np.diag(gammas),np.dot(G.T,CMinv))
#             x_bar = np.dot(W,M)
#             residual = M - np.dot(G,x_bar)

#             C_M = np.dot(residual, residual.T) / n_samples
#             # self.alpha = np.mean(np.diag(np.sqrt(np.divide(C_M, CMinv))))

#             # M_N = linalg.norm(M - np.dot(G, gammas[:, None] * A), ord = 'fro') ** 2 / n_samples
#             # Lambda = np.diag(np.sqrt(np.divide(M_N, CMinv)))
#             # alpha2 = np.mean(np.diag(Lambda))

#             # homoscedastic update rule
#             LW = np.identity(n_sensors)-np.dot(G,W)
#             Cyy = np.dot(M, M.T) / n_samples
#             noise_numer = np.mean(np.sum(np.dot(np.dot(LW,Cyy),LW),1))
#             noise_denom = np.mean(np.diag(CMinv))
#             self.alpha = np.sqrt(noise_numer / noise_denom)

#             if self.update_mode == 1:
#                 # MacKay fixed point update (10) in [1]
#                 numer = gammas ** 2 * np.mean((A * A.conj()).real, axis=1)
#                 denom = gammas * np.sum(G * CMinvG, axis=0)
#             elif self.update_mode == 2:
#                 # modified MacKay fixed point update (11) in [1]
#                 numer = gammas * np.sqrt(np.mean((A * A.conj()).real, axis=1))
#                 denom = np.sum(G * CMinvG, axis=0)  # sqrt is applied below
#             else:
#                 raise ValueError('Invalid value for update_mode')

#             if self.group_size == 1:
#                 if denom is None:
#                     gammas = numer
#                 else:
#                     gammas = numer / np.maximum(denom_fun(denom),
#                                                 np.finfo('float').eps)
#             else:
#                 numer_comb = np.sum(numer.reshape(-1, self.group_size), axis=1)
#                 if denom is None:
#                     gammas_comb = numer_comb
#                 else:
#                     denom_comb = np.sum(denom.reshape(-1, self.group_size), axis=1)
#                     gammas_comb = numer_comb / denom_fun(denom_comb)

#                 gammas = np.repeat(gammas_comb / self.group_size, self.group_size)

#             # compute convergence criterion
#             gammas_full = np.zeros(n_sources, dtype=np.float64)
#             gammas_full[active_set] = gammas

#             # compute the noise covariance


#             err = (np.sum(np.abs(gammas_full - gammas_full_old)) /
#                 np.sum(np.abs(gammas_full_old)))

#             # err_x = linalg.norm(x_bar - x_bar_old, ord = 'fro')
#             # print(err_x)

#             gammas_full_old = gammas_full

#             breaking = (err < self.tol or n_active == 0)
#             if len(gammas) != last_size or breaking:
#                 logger.info('Iteration: %d\t active set size: %d\t convergence: '
#                             '%0.3e' % (itno, len(gammas), err))
#                 last_size = len(gammas)

#             if breaking:
#                 break

#         if itno < self.maxiter - 1:
#             logger.info('\nConvergence reached !\n')
#         else:
#             warn('\nConvergence NOT reached !\n')

#         # undo normalization and compute final posterior mean
#         n_const = np.sqrt(M_normalize_constant) / G_normalize_constant
#         x_active = n_const * gammas[:, None] * A

#         x_active = x_active[:, 0]
#         weights[active_set] = n_const * x_active
#         self.coef_ = weights

# def _get_coef(est):
#     if hasattr(est, 'steps'):
#         return est.steps[-1][1].coef_
#     return est.coef_

# class SparseRegressor(BaseEstimator, ClassifierMixin, TransformerMixin):
#     def __init__(self, lead_field, parcel_indices, model, n_jobs=1):
#         self.lead_field = lead_field
#         self.parcel_indices = parcel_indices
#         self.model = model
#         self.n_jobs = n_jobs
#         # self.data_dir = data_dir # this is required only if EMD score would
#         # be used

#     def fit(self, X, y):
#         return self

#     def score(self, X, y):
#         # overwites given score with the EMD score (based on the distance)

#         y_pred = self.predict(X)

#         score = hamming_loss(y, y_pred)
#         '''
#         subjects = np.unique(X['subject'])
#         scores = np.empty(len(subjects))
#         X_used = X.reset_index(drop=True)
#         for idx, subject in enumerate(subjects):
#             subj_idx = X_used[X_used['subject'] == subject].index
#             y_subj = y[subj_idx, :]
#             y_pred_subj = y_pred[subj_idx, :]
#             labels_x = np.load(os.path.join(self.data_dir,
#                                             subject + '_labels.npz'),
#                                allow_pickle=True)['arr_0']

#             score = emd_score(y_subj, y_pred_subj, labels_x)
#             scores[idx] = score * (len(y_subj) / len(y))  # normalize

#         score = np.sum(scores)
#         '''
#         return score

#     def predict(self, X):
#         return (self.decision_function(X) > 0).astype(int)

#     def _run_model(self, model, L, X, fraction_alpha=0.2):
#         norms = np.linalg.norm(L, axis=0)
#         L = L / norms[None, :]

#         est_coefs = np.empty((X.shape[0], L.shape[1]))
#         for idx, idx_used in enumerate(X.index.values):
#             x = X.iloc[idx].values
#             model.fit(L, x)
#             est_coef = np.abs(_get_coef(model))
#             est_coef /= norms
#             est_coefs[idx] = est_coef

#         return est_coefs.T

#     def decision_function(self, X):
#         X = X.reset_index(drop=True)

#         n_parcels = max(max(s) for s in self.parcel_indices)
#         betas = np.empty((len(X), n_parcels))
#         for subj_idx in np.unique(X['subject_id']):
#             l_used = self.lead_field[subj_idx]

#             X_used = X[X['subject_id'] == subj_idx]
#             X_used = X_used.iloc[:, :-2]

#             est_coef = self._run_model(self.model, l_used, X_used)

#             beta = pd.DataFrame(
#                        np.abs(est_coef)
#                    ).groupby(
#                    self.parcel_indices[subj_idx]).max().transpose()
#             betas[X['subject_id'] == subj_idx] = np.array(beta)
#         return betas<|MERGE_RESOLUTION|>--- conflicted
+++ resolved
@@ -146,7 +146,6 @@
 
 def iterative_L2(L, y, cov, alpha=0.2, maxiter=10):
     """Iterative L1 estimator with l2 regularizer.
-<<<<<<< HEAD
 
     The optimization objective for iterative estimators in general is::
         x^(k+1) <-- argmin_x ||y - Lx||^2_Fro + alpha * sum_i g(x_i)
@@ -204,100 +203,9 @@
         weights = gprime(x)
 
     return x
-=======
->>>>>>> dd022483
-
-    The optimization objective for iterative estimators in general is::
-        x^(k+1) <-- argmin_x ||y - Lx||^2_Fro + alpha * sum_i g(x_i)
-    
-    Which in the case of iterative l2, g(x_i) and w_i are define as follows::
-    Iterative l2::
-        g(x_i) = log(x_i^2 + epsilon)
-        w_i^(k+1) <-- [(x_i^(k))^2+epsilon]
-
-<<<<<<< HEAD
-#     def fit(self, L, x):
-#         # eps = 0.01
-#         eps = np.finfo(float).eps
-#         # L = StandardScaler().fit_transform(L)
-
-#         g = lambda w: np.sqrt(np.abs(w))
-#         gprime = lambda w: 1. / (2. * np.sqrt(np.abs(w)) + eps)
-#         n_samples, n_features = L.shape
-#         weights = np.ones(n_features)
-
-#         alpha_max = abs(L.T.dot(x)).max() / len(L)
-#         alpha = self.alpha * alpha_max
-
-# #         p_obj = lambda w: 1. / (2 * n_samples) * np.sum((x - np.dot(L, w)) ** 2) \
-# #                   + alpha * np.sum(g(w))
-
-#         for k in range(self.maxiter):
-#             L_w = L / weights[np.newaxis, :]
-
-#             clf = linear_model.LassoLars(alpha=alpha,
-#                                          fit_intercept=False,
-#                                          normalize=False)
-#             clf.fit(L_w, x)
-#             coef_ = clf.coef_ / weights
-#             weights = gprime(coef_)
-# #             print p_obj(coef_)  # should go down
-
-#         self.coef_ = coef_
-
-=======
-    for solving the following problem:
-        x^(k+1) <-- argmin_x ||y - Lx||^2_Fro + alpha * sum_i w_i^(k)|x_i|
-
-    Parameters
-    ----------
-    L: array, shape=(n_sensors, n_sources)
-        lead field matrix modeling the forward operator or dictionary matrix
-    y: array, shape=(n_sensors,)
-        measurement vector, capturing sensor measurements 
-    alpha : (float), 
-        Constant that makes a trade-off between the data fidelity and regularizer. Defaults to 1.0
-    max_iter : int, optional
-        The maximum number of inner loop iterations
-    cov : noise covariance matrix shape=(n_sensors,n_sensors)
-    max_iter_reweighting : int, optional
-        Maximum number of reweighting steps i.e outer loop iterations
-    tol : float, optional
-        The tolerance for the optimization: if the updates are
-        smaller than ``tol``, the optimization code checks the
-        dual gap for optimality and continues until it is smaller
-        than ``tol``.
-
-    Attributes
-    ----------
-    x : array, shape=(n_sources,)
-        Parameter vector, e.g., source vector in the context of BSI (x in the cost function formula).
-    
-    References: 
-    """
-    n_samples, n_sources = L.shape
-    weights = np.ones(n_sources)
-    eps = np.finfo(float).eps
-
-    def gprime(w):
-        return 1.0 / ((w ** 2) + eps)
-
-    alpha_max = abs(L.T.dot(y)).max() / len(L)
-    alpha = alpha * alpha_max
-
-    for k in range(maxiter):
-        L_w = L / weights[np.newaxis, :]
-        clf = linear_model.LassoLars(alpha=alpha, fit_intercept=False,
-                                     normalize=False)
-        clf.fit(L_w, y)
-        x = clf.coef_ / weights
-        weights = gprime(x)
-
-    return x
 
 def iterative_sqrt(L, y, cov, alpha=0.2, maxiter=10):
     """Iterative type-I estimator with L_0.5 regularizer.
-
     The optimization objective for iterative estimators in general is::
         x^(k+1) <-- argmin_x ||y - Lx||^2_Fro + alpha * sum_i g(x_i)
     
@@ -305,10 +213,8 @@
     Iterative sqrt (L_0.5)::
         g(x_i) = sqrt(|x_i|)
         w_i^(k+1) <-- [2sqrt(|x_i|)+epsilon]^-1
-
     for solving the following problem:
         x^(k+1) <-- argmin_x ||y - Lx||^2_Fro + alpha * sum_i w_i^(k)|x_i|
-
     Parameters
     ----------
     L: array, shape=(n_sensors, n_sources)
@@ -327,7 +233,6 @@
         smaller than ``tol``, the optimization code checks the
         dual gap for optimality and continues until it is smaller
         than ``tol``.
-
     Attributes
     ----------
     x : array, shape=(n_sources,)
@@ -354,668 +259,4 @@
         x = clf.coef_ / weights
         weights = gprime(x)
     
-    return x
-    
->>>>>>> dd022483
-# class IterativeL1_TypeII(BaseEstimator, RegressorMixin):
-#     def __init__(self, alpha=0.2, maxiter=10):
-#         self.alpha = alpha
-#         self.maxiter = maxiter
-
-#     def gprime(self, L_, coef, w, alpha):
-#         L_T = L_.T
-#         n_samples, _ = L_.shape
-#         w_mat = lambda w: np.diag(1. /w)
-
-#         x_mat = np.abs(np.diag(coef))
-#         noise_cov = alpha*np.eye(n_samples)
-#         proj_source_cov = np.matmul(np.matmul(L_, np.dot(w_mat(w),x_mat)),L_T)
-#         signal_cov = noise_cov + proj_source_cov
-#         sigmaY_inv = np.linalg.inv(signal_cov)
-
-#         return np.sqrt(np.diag(np.matmul(np.matmul(L_T,sigmaY_inv), L_)))
-
-#     def fit(self, L, x):
-#         _, n_features = L.shape
-#         weights = np.ones(n_features)
-
-#         alpha_max = abs(L.T.dot(x)).max() / len(L)
-#         alpha = self.alpha * alpha_max
-#         for k in range(self.maxiter):
-#             L_w = L / weights[np.newaxis, :]
-
-#             clf = linear_model.LassoLars(alpha=alpha,
-#                                          fit_intercept=False,
-#                                          normalize=False)
-#             clf.fit(L_w, x)
-#             coef_ = clf.coef_ / weights
-#             weights = self.gprime(L, coef_, weights, alpha)
-
-#         self.coef_ = coef_
-
-# class IterativeL2_TypeII(BaseEstimator, RegressorMixin):
-#     def __init__(self, alpha=0.2, maxiter=10):
-#         self.alpha = alpha
-#         self.maxiter = maxiter
-
-#     def epsilon_update(self, L_, w, alpha):
-#         L_T = L_.T
-#         n_samples, _ = L_.shape
-#         w_mat = lambda w: np.diag(1 /w)
-#         noise_cov = alpha*np.eye(n_samples)
-#         proj_source_cov = np.matmul(np.matmul(L_,w_mat(w)),L_T)
-#         signal_cov = noise_cov + proj_source_cov
-#         sigmaY_inv = np.linalg.inv(signal_cov)
-#         return np.diag(w_mat(w) - np.multiply((w_mat(w**2)),np.diag(np.matmul(np.matmul(L_T,sigmaY_inv),L_))))
-
-#     def fit(self, L, x):
-#         # eps = 0.01
-#         eps = np.finfo(float).eps
-#         # L = StandardScaler().fit_transform(L)
-
-#         ##  --- Adaptive Lasso for g(|X|) = log(|X^2 + eps|) as a prior (reweithed - \ell_2) ----
-
-#         # g = lambda w: np.log(np.abs((w ** 2) + self.epsilon_update(L, w, alpha)))
-#         # gprime = lambda w: 1. / ((w ** 2) + self.epsilon_update(L, w, alpha))
-
-#         g = lambda w: np.log(np.abs((w ** 2) + self.epsilon_update(L, weights, alpha)))
-#         gprime = lambda w: 1. / ((w ** 2) + self.epsilon_update(L, weights, alpha))
-#         _, n_features = L.shape
-#         weights = np.ones(n_features)
-
-#         alpha_max = abs(L.T.dot(x)).max() / len(L)
-#         alpha = self.alpha * alpha_max
-#         # p_obj = lambda w: 1. / (2 * n_samples) * np.sum((x - np.dot(L, w)) ** 2) \
-# #                   + alpha * np.sum(g(w))
-#         for k in range(self.maxiter):
-#             L_w = L / weights[np.newaxis, :]
-
-#             clf = linear_model.LassoLars(alpha=alpha,
-#                                          fit_intercept=False,
-#                                          normalize=False)
-#             clf.fit(L_w, x)
-#             coef_ = clf.coef_ / weights
-
-#             n_samples, _ = L.shape
-#             L_T = L.T
-#             w_mat = lambda w: np.diag(1 /w)
-#             noise_cov = alpha*np.eye(n_samples)
-#             proj_source_cov = np.matmul(np.matmul(L,w_mat(weights)),L_T)
-#             signal_cov = noise_cov + proj_source_cov
-#             sigmaY_inv = np.linalg.inv(signal_cov)
-#             epsilon = np.diag(w_mat(weights) - np.multiply((w_mat(weights**2)),np.diag(np.matmul(np.matmul(L_T,sigmaY_inv),L))))
-#             weights = 1. / ((coef_ ** 2) + epsilon )
-#             # weights = gprime(coef_)
-#             #  print p_obj(coef_)  # should go down
-
-#         self.coef_ = coef_
-
-# class GammaMap(BaseEstimator, RegressorMixin):
-
-#     def __init__(self, alpha=0.05, maxiter=100, tol=1e-6, update_mode=2,
-#                 gammas=None):
-#         self.alpha = alpha
-#         self.maxiter = maxiter
-#         self.tol = tol
-#         self.update_mode = update_mode
-#         self.gammas = gammas
-
-#     def fit(self, L, x):
-#         # eps = 0.01
-#         eps = np.finfo(float).eps
-#         gammas = self.gammas
-#         L_init = L
-#         x_init = x
-#         # L = StandardScaler().fit_transform(L)
-
-#         n_sensors, n_sources = L.shape
-#         weights = np.zeros(n_sources)
-#         if gammas is None:
-#             gammas = np.ones(n_sources, dtype=np.float64)
-
-#         # TODO: Initialize it with mathched fileter
-#         # MATLAB CODE:
-# #       % L_sqaure = sum(L.^2,1);
-# #       % inv_L_sqaure = zeros(1,N);
-# #       % L_nonzero_index = find(L_sqaure > 0);
-# #       % inv_L_sqaure(L_nonzero_index) = 1./L_sqaure(L_nonzero_index);
-# #       % w_filter = spdiags(inv_L_sqaure',0,N,N)*L';
-# #       % vec_init = mean(mean(w_filter * Y) .^2);
-# #       % gamma  = vec_init * ones(N,1);
-
-#         # alpha_max = abs(L.T.dot(x)).max() / len(L)
-#         # alpha = self.alpha * alpha_max
-#         # alpha = self.alpha * np.cov(x)
-#         alpha = self.alpha
-
-#         #tuning alpha using noise covariance
-#         import pickle
-#         noise_covariance = np.load("./data/test/data_grad_CC120264_450_3/covariance_generate_noise.pickel", allow_pickle=True)
-
-#         print(np.array(noise_covariance))
-#         alpha = np.mean(np.diag(noise_covariance))
-#         print('Alpha = %f'%alpha)
-
-#         from scipy.linalg import fractional_matrix_power
-#         whiten_matrix = fractional_matrix_power(np.linalg.inv(noise_covariance), 0.5)
-#         print(whiten_matrix.shape)
-
-#         x = whiten_matrix @ x
-
-#         # apply normalization so the numerical values are sanes
-#         x_normalize_constant = linalg.norm(np.dot(x, x.T))
-#         x /= np.sqrt(x_normalize_constant)
-#         x_init /= np.sqrt(x_normalize_constant)
-#         alpha /= x_normalize_constant
-#         L_normalize_constant = linalg.norm(L, ord=np.inf)
-#         L /= L_normalize_constant
-
-#         n_active = n_sources
-#         active_set = np.arange(n_sources)
-#         gammas_full_old = gammas.copy()
-
-#         update_mode = self.update_mode
-#         if update_mode == 2 or update_mode == 4:
-#             denom_fun = np.sqrt
-#         else:
-#             # do nothing
-#             def denom_fun(x):
-#                 return x
-
-#         threshold_gammas = eps
-#         last_size = -1
-#         for k in range(self.maxiter):
-#             gammas[np.isnan(gammas)] = 0.0
-
-#             nonzero_idx = (np.abs(gammas) > threshold_gammas)
-#             active_set = active_set[nonzero_idx]
-#             gammas = gammas[nonzero_idx]
-
-#             # update only active gammas (once set to zero it stays at zero)
-#             if n_active > len(active_set):
-#                 n_active = active_set.size
-#                 L = L[:, nonzero_idx]
-
-#             SigmaY = np.dot(L * gammas[np.newaxis, :], L.T)
-#             SigmaY.flat[::n_sensors + 1] += alpha
-#             # Invert Sigma_y keeping symmetry
-#             U, S, V = np.linalg.svd(SigmaY, full_matrices=False)
-#             S = S[np.newaxis, :]
-#             del SigmaY
-#             SigmaY_inv = np.dot(U / (S + eps), U.T)
-#             SigmaY_invL = np.dot(SigmaY_inv, L)
-#             A = np.dot(SigmaY_invL.T, x)
-# #           x_active = gammas[:, None] * A
-
-#             L_inv = gammas[:, None] * np.dot(L.T,SigmaY_inv)
-#             x_active = np.dot(L_inv,x)
-
-# ##            Learn the noise variance accordingto homoscedasstic Champagne. Uncomment when the conventional Champange works well.
-# #             Sigma_w_diag = gammas * (1 - gammas * np.sum(L * SigmaY_invL, axis=0));
-# #             numer = linalg.norm(x - np.dot(L, x_active)) ** 2
-# #             denom = n_sensors - len(active_set) + np.sum(np.divide(Sigma_w_diag,gammas))
-# #             alpha = numer / denom;
-
-#             if update_mode == 1:
-#                 # Expectation Maximization (EM) update
-#                 numer = gammas ** 2 * np.mean((A * A.conj()).real) \
-#                         + gammas * (1 - gammas * np.sum(L * SigmaY_invL, axis=0))
-#             elif update_mode == 2:
-#                 # Convex-bounding update (Champagne)
-#                 numer = gammas * np.sqrt(np.mean((A * A.conj()).real))
-#                 denom = np.sum(L * SigmaY_invL, axis=0)  # sqrt is applied below
-#             elif update_mode == 3:
-#                 # MacKay fixed point update
-#                 numer = gammas ** 2 * np.mean((A * A.conj()).real)
-#                 denom = gammas * np.sum(L * SigmaY_invL, axis=0)
-#             elif update_mode == 4:
-#                 # LowSNR-BSI update
-#                 pass # TODO: Implement LowSNR-BSI that requires whitening the data with noise covariance.
-#             else:
-#                 raise ValueError('Invalid value for update_mode')
-
-
-#             if denom is None:
-#                 gammas = numer
-#             else:
-#                 gammas = numer / np.maximum(denom_fun(denom),eps)
-
-#             # compute convergence criterion
-#             gammas_full = np.zeros(n_sources, dtype=np.float64)
-#             gammas_full[active_set] = gammas
-
-#             err = (np.sum(np.abs(gammas_full - gammas_full_old)) /
-#                            np.sum(np.abs(gammas_full_old)))
-
-#             gammas_full_old = gammas_full
-#             breaking = (err < self.tol or n_active == 0)
-# #             print(k)
-#             if len(gammas) != last_size or breaking:
-#                 logger.info('Iteration: %d\t active set size: %d\t convergence: '
-#                             '%0.3e' % (k, len(gammas), err))
-#                 last_size = len(gammas)
-
-#             if breaking:
-#                 break
-
-#         if k < self.maxiter - 1:
-#             logger.info('\nConvergence reached !\n')
-#         else:
-#             warn('\nConvergence NOT reached !\n')
-
-#         # undo normalization and compute final posterior mean
-# #         n_const = 1
-# #         n_const = np.sqrt(x_normalize_constant) / L_normalize_constant
-# #         x_active = n_const * gammas[:, None] * A
-
-#         if len(active_set) == 0:
-#             raise Exception("No active dipoles found. alpha is too big.")
-
-#         n_const = np.sqrt(x_normalize_constant) / L_normalize_constant
-#         weights[active_set] = n_const * x_active
-
-# #         weights[active_set] = x_active
-#         coef_ = weights
-
-# #         gammas_diag = spdiags(gammas_full,0,n_sources,n_sources)
-# #         L_inv = gammas_diag * np.dot(L_init.T,SigmaY_inv)
-# #         coef_ = np.dot(L_inv,x)
-
-# #         gammas_diag = spdiags(gammas_full,0,n_sources,n_sources)
-# #         L_inv = gammas_diag * np.dot(L_init.T,SigmaY_inv)
-# #         L_inv /= L_normalize_constant
-# #         coef_ = np.dot(L_inv,x) * np.sqrt(x_normalize_constant)
-
-#         self.coef_ = coef_
-
-# class GammaMapMNE(BaseEstimator, RegressorMixin):
-#     def __init__(self, alpha=0.9, maxiter=500, tol=1e-15, update_mode=2, threshold=1e-5, gammas=None):
-#         self.alpha = alpha
-#         self.maxiter = maxiter
-#         self.tol = tol
-#         self.update_mode = update_mode
-#         self.gammas = gammas
-#         self.group_size = 1
-#         self.threshold = threshold
-
-#     def fit(self, L, x):
-#         from scipy import linalg
-#         G = L.copy()
-#         M = x.copy()
-
-#         if self.gammas is None:
-#             gammas = np.ones(G.shape[1], dtype=np.float64)
-
-#         eps = np.finfo(float).eps
-
-#         n_sources = G.shape[1]
-#         weights = np.zeros(n_sources)
-#         n_sensors = M.size
-
-#         import pickle
-#         noise_covariance = np.load("./data/test/data_grad_CC120264_450_3/covariance_generate_noise.pickel", allow_pickle=True)
-#         noise_covariance = (noise_covariance*1e24)/30
-
-#         # from scipy.linalg import sqrtm
-#         # whiten_matrix = np.linalg.inv(sqrtm(noise_covariance))
-
-#         # M = np.real(np.dot(whiten_matrix, M))
-#         # noise_covariance = np.real(np.dot(whiten_matrix, noise_covariance))
-
-#         M = M[:, np.newaxis]
-#         # # apply normalization so the numerical values are sane
-#         M_normalize_constant = np.linalg.norm(np.dot(M, M.T), ord='fro')
-#         M /= np.sqrt(M_normalize_constant)
-#         self.alpha /= M_normalize_constant
-#         noise_covariance /= M_normalize_constant
-#         G_normalize_constant = np.linalg.norm(G, ord=np.inf)
-#         G /= G_normalize_constant
-
-#         if n_sources % self.group_size != 0:
-#             raise ValueError('Number of sources has to be evenly dividable by the '
-#                             'group size')
-
-#         n_active = n_sources
-#         active_set = np.arange(n_sources)
-
-#         gammas_full_old = gammas.copy()
-
-#         if self.update_mode == 2:
-#             denom_fun = np.sqrt
-#         else:
-#             # do nothing
-#             def denom_fun(x):
-#                 return x
-
-#         last_size = -1
-#         for itno in range(self.maxiter):
-#             gammas[np.isnan(gammas)] = 0.0
-#             gidx = (np.abs(gammas) > self.threshold)
-#             active_set = active_set[gidx]
-#             gammas = gammas[gidx]
-
-#             # update only active gammas (once set to zero it stays at zero)
-#             if n_active > len(active_set):
-#                 n_active = active_set.size
-#                 G = G[:, gidx]
-
-#             CM = np.dot(G * gammas[np.newaxis, :], G.T)
-#             # CM.flat[::n_sensors + 1] += self.alpha
-#             CM += noise_covariance
-#             # Invert CM keeping symmetry
-
-#             U, S, _ = linalg.svd(CM, full_matrices=False)
-#             S = S[np.newaxis, :]
-#             del CM
-#             CMinv = np.dot(U / (S + eps), U.T)
-#             CMinvG = np.dot(CMinv, G)
-#             A = np.dot(CMinvG.T, M)  # mult. w. Diag(gamma) in gamma update
-
-#             if self.update_mode == 1:
-#                 # MacKay fixed point update (10) in [1]
-#                 numer = gammas ** 2 * np.mean((A * A.conj()).real, axis=1)
-#                 denom = gammas * np.sum(G * CMinvG, axis=0)
-#             elif self.update_mode == 2:
-#                 # modified MacKay fixed point update (11) in [1]
-#                 numer = gammas * np.sqrt(np.mean((A * A.conj()).real, axis=1))
-#                 denom = np.sum(G * CMinvG, axis=0)  # sqrt is applied below
-#             else:
-#                 raise ValueError('Invalid value for update_mode')
-
-#             if self.group_size == 1:
-#                 if denom is None:
-#                     gammas = numer
-#                 else:
-#                     gammas = numer / np.maximum(denom_fun(denom),
-#                                                 np.finfo('float').eps)
-#             else:
-#                 numer_comb = np.sum(numer.reshape(-1, self.group_size), axis=1)
-#                 if denom is None:
-#                     gammas_comb = numer_comb
-#                 else:
-#                     denom_comb = np.sum(denom.reshape(-1, self.group_size), axis=1)
-#                     gammas_comb = numer_comb / denom_fun(denom_comb)
-
-#                 gammas = np.repeat(gammas_comb / self.group_size, self.group_size)
-
-#             # compute convergence criterion
-#             gammas_full = np.zeros(n_sources, dtype=np.float64)
-#             gammas_full[active_set] = gammas
-
-#             err = (np.sum(np.abs(gammas_full - gammas_full_old)) /
-#                 np.sum(np.abs(gammas_full_old)))
-
-#             gammas_full_old = gammas_full
-
-#             breaking = (err < self.tol or n_active == 0)
-#             if len(gammas) != last_size or breaking:
-#                 logger.info('Iteration: %d\t active set size: %d\t convergence: '
-#                             '%0.3e' % (itno, len(gammas), err))
-#                 last_size = len(gammas)
-
-#             if breaking:
-#                 break
-
-#         if itno < self.maxiter - 1:
-#             logger.info('\nConvergence reached !\n')
-#         else:
-#             warn('\nConvergence NOT reached !\n')
-
-#         # undo normalization and compute final posterior mean
-#         n_const = np.sqrt(M_normalize_constant) / G_normalize_constant
-#         x_active = n_const * gammas[:, None] * A
-
-#         x_active = x_active[:, 0]
-#         weights[active_set] = n_const * x_active
-#         self.coef_ = weights
-
-
-# class GammaMapMNENoiseLearning(BaseEstimator, RegressorMixin):
-#     def __init__(self, alpha=0.9, maxiter=500, tol=1e-15, update_mode=2, threshold=1e-5, gammas=None):
-#         self.alpha = alpha
-#         self.maxiter = maxiter
-#         self.tol = tol
-#         self.update_mode = update_mode
-#         self.gammas = gammas
-#         self.group_size = 1
-#         self.threshold = threshold
-
-#     def fit(self, L, x):
-#         from scipy import linalg
-#         G = L.copy()
-#         M = x.copy()
-
-#         if self.gammas is None:
-#             gammas = np.ones(G.shape[1], dtype=np.float64)
-
-#         eps = np.finfo(float).eps
-
-#         n_sources = G.shape[1]
-#         # n_samples = M.shape[1] # uncomeent for the time series case
-#         n_samples = 1
-#         weights = np.zeros(n_sources)
-#         n_sensors = M.size
-
-#         import pickle
-#         noise_covariance = np.load("./data/test/data_grad_CC120264_450_3/covariance_generate_noise.pickel", allow_pickle=True)
-#         noise_covariance = (noise_covariance*1e24)/30
-
-#         # from scipy.linalg import sqrtm
-#         # whiten_matrix = np.linalg.inv(sqrtm(noise_covariance))
-
-#         # M = np.real(np.dot(whiten_matrix, M))
-#         # noise_covariance = np.real(np.dot(whiten_matrix, noise_covariance))
-
-#         M = M[:, np.newaxis]
-#         # # apply normalization so the numerical values are sane
-#         M_normalize_constant = np.linalg.norm(np.dot(M, M.T), ord='fro')
-#         M /= np.sqrt(M_normalize_constant)
-#         self.alpha /= M_normalize_constant
-#         noise_covariance /= M_normalize_constant
-#         G_normalize_constant = np.linalg.norm(G, ord=np.inf)
-#         G /= G_normalize_constant
-
-#         if n_sources % self.group_size != 0:
-#             raise ValueError('Number of sources has to be evenly dividable by the '
-#                             'group size')
-
-#         n_active = n_sources
-#         active_set = np.arange(n_sources)
-
-#         self.alpha = np.mean(np.diag(noise_covariance))
-#         gammas_full_old = gammas.copy()
-#         x_bar_old = weights
-
-#         if self.update_mode == 2:
-#             denom_fun = np.sqrt
-#         else:
-#             # do nothing
-#             def denom_fun(x):
-#                 return x
-
-#         last_size = -1
-#         for itno in range(self.maxiter):
-#             gammas[np.isnan(gammas)] = 0.0
-#             gidx = (np.abs(gammas) > self.threshold)
-#             active_set = active_set[gidx]
-#             gammas = gammas[gidx]
-
-#             # update only active gammas (once set to zero it stays at zero)
-#             if n_active > len(active_set):
-#                 n_active = active_set.size
-#                 G = G[:, gidx]
-
-#             CM = np.dot(G * gammas[np.newaxis, :], G.T)
-#             CM.flat[::n_sensors + 1] += self.alpha
-#             # CM += noise_covariance
-
-#             # Invert CM keeping symmetry
-#             U, S, _ = linalg.svd(CM, full_matrices=False)
-#             S = S[np.newaxis, :]
-#             del CM
-
-#             CMinv = np.dot(U / (S + eps), U.T)
-#             CMinvG = np.dot(CMinv, G)
-#             A = np.dot(CMinvG.T, M)  # mult. w. Diag(gamma) in gamma update
-
-#             # heteroscedastic update rule
-#             W = np.dot(np.diag(gammas),np.dot(G.T,CMinv))
-#             x_bar = np.dot(W,M)
-#             residual = M - np.dot(G,x_bar)
-
-#             C_M = np.dot(residual, residual.T) / n_samples
-#             # self.alpha = np.mean(np.diag(np.sqrt(np.divide(C_M, CMinv))))
-
-#             # M_N = linalg.norm(M - np.dot(G, gammas[:, None] * A), ord = 'fro') ** 2 / n_samples
-#             # Lambda = np.diag(np.sqrt(np.divide(M_N, CMinv)))
-#             # alpha2 = np.mean(np.diag(Lambda))
-
-#             # homoscedastic update rule
-#             LW = np.identity(n_sensors)-np.dot(G,W)
-#             Cyy = np.dot(M, M.T) / n_samples
-#             noise_numer = np.mean(np.sum(np.dot(np.dot(LW,Cyy),LW),1))
-#             noise_denom = np.mean(np.diag(CMinv))
-#             self.alpha = np.sqrt(noise_numer / noise_denom)
-
-#             if self.update_mode == 1:
-#                 # MacKay fixed point update (10) in [1]
-#                 numer = gammas ** 2 * np.mean((A * A.conj()).real, axis=1)
-#                 denom = gammas * np.sum(G * CMinvG, axis=0)
-#             elif self.update_mode == 2:
-#                 # modified MacKay fixed point update (11) in [1]
-#                 numer = gammas * np.sqrt(np.mean((A * A.conj()).real, axis=1))
-#                 denom = np.sum(G * CMinvG, axis=0)  # sqrt is applied below
-#             else:
-#                 raise ValueError('Invalid value for update_mode')
-
-#             if self.group_size == 1:
-#                 if denom is None:
-#                     gammas = numer
-#                 else:
-#                     gammas = numer / np.maximum(denom_fun(denom),
-#                                                 np.finfo('float').eps)
-#             else:
-#                 numer_comb = np.sum(numer.reshape(-1, self.group_size), axis=1)
-#                 if denom is None:
-#                     gammas_comb = numer_comb
-#                 else:
-#                     denom_comb = np.sum(denom.reshape(-1, self.group_size), axis=1)
-#                     gammas_comb = numer_comb / denom_fun(denom_comb)
-
-#                 gammas = np.repeat(gammas_comb / self.group_size, self.group_size)
-
-#             # compute convergence criterion
-#             gammas_full = np.zeros(n_sources, dtype=np.float64)
-#             gammas_full[active_set] = gammas
-
-#             # compute the noise covariance
-
-
-#             err = (np.sum(np.abs(gammas_full - gammas_full_old)) /
-#                 np.sum(np.abs(gammas_full_old)))
-
-#             # err_x = linalg.norm(x_bar - x_bar_old, ord = 'fro')
-#             # print(err_x)
-
-#             gammas_full_old = gammas_full
-
-#             breaking = (err < self.tol or n_active == 0)
-#             if len(gammas) != last_size or breaking:
-#                 logger.info('Iteration: %d\t active set size: %d\t convergence: '
-#                             '%0.3e' % (itno, len(gammas), err))
-#                 last_size = len(gammas)
-
-#             if breaking:
-#                 break
-
-#         if itno < self.maxiter - 1:
-#             logger.info('\nConvergence reached !\n')
-#         else:
-#             warn('\nConvergence NOT reached !\n')
-
-#         # undo normalization and compute final posterior mean
-#         n_const = np.sqrt(M_normalize_constant) / G_normalize_constant
-#         x_active = n_const * gammas[:, None] * A
-
-#         x_active = x_active[:, 0]
-#         weights[active_set] = n_const * x_active
-#         self.coef_ = weights
-
-# def _get_coef(est):
-#     if hasattr(est, 'steps'):
-#         return est.steps[-1][1].coef_
-#     return est.coef_
-
-# class SparseRegressor(BaseEstimator, ClassifierMixin, TransformerMixin):
-#     def __init__(self, lead_field, parcel_indices, model, n_jobs=1):
-#         self.lead_field = lead_field
-#         self.parcel_indices = parcel_indices
-#         self.model = model
-#         self.n_jobs = n_jobs
-#         # self.data_dir = data_dir # this is required only if EMD score would
-#         # be used
-
-#     def fit(self, X, y):
-#         return self
-
-#     def score(self, X, y):
-#         # overwites given score with the EMD score (based on the distance)
-
-#         y_pred = self.predict(X)
-
-#         score = hamming_loss(y, y_pred)
-#         '''
-#         subjects = np.unique(X['subject'])
-#         scores = np.empty(len(subjects))
-#         X_used = X.reset_index(drop=True)
-#         for idx, subject in enumerate(subjects):
-#             subj_idx = X_used[X_used['subject'] == subject].index
-#             y_subj = y[subj_idx, :]
-#             y_pred_subj = y_pred[subj_idx, :]
-#             labels_x = np.load(os.path.join(self.data_dir,
-#                                             subject + '_labels.npz'),
-#                                allow_pickle=True)['arr_0']
-
-#             score = emd_score(y_subj, y_pred_subj, labels_x)
-#             scores[idx] = score * (len(y_subj) / len(y))  # normalize
-
-#         score = np.sum(scores)
-#         '''
-#         return score
-
-#     def predict(self, X):
-#         return (self.decision_function(X) > 0).astype(int)
-
-#     def _run_model(self, model, L, X, fraction_alpha=0.2):
-#         norms = np.linalg.norm(L, axis=0)
-#         L = L / norms[None, :]
-
-#         est_coefs = np.empty((X.shape[0], L.shape[1]))
-#         for idx, idx_used in enumerate(X.index.values):
-#             x = X.iloc[idx].values
-#             model.fit(L, x)
-#             est_coef = np.abs(_get_coef(model))
-#             est_coef /= norms
-#             est_coefs[idx] = est_coef
-
-#         return est_coefs.T
-
-#     def decision_function(self, X):
-#         X = X.reset_index(drop=True)
-
-#         n_parcels = max(max(s) for s in self.parcel_indices)
-#         betas = np.empty((len(X), n_parcels))
-#         for subj_idx in np.unique(X['subject_id']):
-#             l_used = self.lead_field[subj_idx]
-
-#             X_used = X[X['subject_id'] == subj_idx]
-#             X_used = X_used.iloc[:, :-2]
-
-#             est_coef = self._run_model(self.model, l_used, X_used)
-
-#             beta = pd.DataFrame(
-#                        np.abs(est_coef)
-#                    ).groupby(
-#                    self.parcel_indices[subj_idx]).max().transpose()
-#             betas[X['subject_id'] == subj_idx] = np.array(beta)
-#         return betas+    return x