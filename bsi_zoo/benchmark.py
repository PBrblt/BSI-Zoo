import itertools
from pathlib import Path
from scipy import linalg
import pandas as pd
from joblib import Memory, Parallel, delayed
from sklearn.utils import check_random_state
from sklearn.model_selection import ParameterGrid


from bsi_zoo.data_generator import get_data
from bsi_zoo.estimators import gamma_map, iterative_sqrt
from bsi_zoo.metrics import euclidean_distance, mse, emd
from bsi_zoo.config import get_leadfield_path


def _run_estimator(
    subject,
    estimator,
    metrics,
    this_data_args,
    this_estimator_args,
    seed,
    estimator_name,
    memory,
):
    print("Benchmarking this data...")
    print(this_data_args)

    y, L, x, cov, _ = memory.cache(get_data)(**this_data_args, seed=seed)

    # estimate x_hat
    if this_data_args["cov_type"] == "diag":
        whitener = linalg.inv(linalg.sqrtm(cov))
        L = whitener @ L
        y = whitener @ y
        x_hat = estimator(L, y, **this_estimator_args)
    else:
        x_hat = estimator(L, y, cov, **this_estimator_args)

    this_results = dict(estimator=estimator_name)
    for metric in metrics:
        metric_score = metric(
            x,
            x_hat,
            subject=subject,
            orientation_type=this_data_args["orientation_type"],
            nnz=this_data_args["nnz"],
        )
        this_results[metric.__name__] = metric_score
    this_results.update(this_data_args)
    this_results.update({f"estimator__{k}": v for k, v in this_estimator_args.items()})
    return this_results


class Benchmark:
    def __init__(
        self,
        estimator,
        subject,
        metrics=[],
        data_args={},
        estimator_args={},
        random_state=None,
        memory=None,
        n_jobs=1,
    ) -> None:
        self.estimator = estimator
        self.subject = subject
        self.metrics = metrics
        self.data_args = data_args
        self.estimator_args = estimator_args
        self.random_state = random_state
        self.memory = memory if isinstance(memory, Memory) else Memory(memory)
        self.n_jobs = n_jobs

    def run(self, nruns=2):
        rng = check_random_state(self.random_state)
        seeds = rng.randint(low=0, high=2 ** 32, size=nruns)

        estimator = self.memory.cache(self.estimator)

        results = Parallel(n_jobs=self.n_jobs)(
            delayed(_run_estimator)(
                self.subject,
                estimator,
                self.metrics,
                this_data_args,
                this_estimator_args,
                seed,
                estimator_name=self.estimator.__name__,
                memory=self.memory,
            )
            for this_data_args, seed, this_estimator_args in itertools.product(
                ParameterGrid(self.data_args), seeds, ParameterGrid(self.estimator_args)
            )
        )

        results = pd.DataFrame(results)
        return results


if __name__ == "__main__":

    subject = "CC120264"
    data_args = {
        "n_sensors": [50],
        "n_times": [10],
        "n_sources": [200],
        "n_orient": [3],
        "nnz": [2],
        "cov_type": ["diag"],
        "path_to_leadfield": [get_leadfield_path(subject, type="fixed")],
        "orientation_type": ["fixed"],
        "alpha": [0.8, 0.99],  # this is actually SNR
    }
<<<<<<< HEAD

    data_agrs_to_benchmark = {"alpha": [0.99, 0.9, 0.8, 0.5]}
    metrics = [euclidean_distance, mse, nll]  # list of metric functions here

    benchmark_gamma_map = Benchmark(
        gamma_map, subject, metrics, data_agrs, data_agrs_to_benchmark
=======
    n_jobs = 4

    metrics = [euclidean_distance, mse, emd]  # list of metric functions here

    estimators = [
        (iterative_sqrt, {"alpha": [0.9, 0.5, 0.2]}),
        (gamma_map, {"alpha": [0.9, 0.5]}),
    ]

    memory = Memory(".")

    df_results = []
    for estimator, estimator_args in estimators:
        benchmark = Benchmark(
            estimator,
            subject,
            metrics,
            data_args,
            estimator_args,
            random_state=42,
            memory=memory,
            n_jobs=n_jobs,
        )
        results = benchmark.run(nruns=2)
        df_results.append(results)

    df_results = pd.concat(df_results, axis=0)

    data_path = Path("bsi_zoo/data")
    data_path.mkdir(exist_ok=True)
    df_results.to_pickle(
        data_path / f"benchmark_data_{subject}_{data_args['orientation_type'][0]}.pkl"
>>>>>>> 64c6f732
    )

    print(df_results)<|MERGE_RESOLUTION|>--- conflicted
+++ resolved
@@ -113,14 +113,6 @@
         "orientation_type": ["fixed"],
         "alpha": [0.8, 0.99],  # this is actually SNR
     }
-<<<<<<< HEAD
-
-    data_agrs_to_benchmark = {"alpha": [0.99, 0.9, 0.8, 0.5]}
-    metrics = [euclidean_distance, mse, nll]  # list of metric functions here
-
-    benchmark_gamma_map = Benchmark(
-        gamma_map, subject, metrics, data_agrs, data_agrs_to_benchmark
-=======
     n_jobs = 4
 
     metrics = [euclidean_distance, mse, emd]  # list of metric functions here
@@ -153,7 +145,6 @@
     data_path.mkdir(exist_ok=True)
     df_results.to_pickle(
         data_path / f"benchmark_data_{subject}_{data_args['orientation_type'][0]}.pkl"
->>>>>>> 64c6f732
     )
 
     print(df_results)