import itertools
from pathlib import Path
from scipy import linalg
import pandas as pd
from joblib import Memory, Parallel, delayed
from sklearn.utils import check_random_state
from sklearn.model_selection import ParameterGrid


from bsi_zoo.data_generator import get_data

from bsi_zoo.estimators import gamma_map, iterative_sqrt
from bsi_zoo.metrics import euclidean_distance, mse, emd, f1, nll

from bsi_zoo.estimators import (
    iterative_L1,
    iterative_L2,
    iterative_L1_typeII,
    iterative_L2_typeII,
    gamma_map,
    iterative_sqrt,
)

from bsi_zoo.config import get_leadfield_path


def _run_estimator(
    subject,
    estimator,
    metrics,
    this_data_args,
    this_estimator_args,
    seed,
    estimator_name,
    memory,
):
    print("Benchmarking this data...")
    print(this_data_args)

    y, L, x, cov, _ = memory.cache(get_data)(**this_data_args, seed=seed)

    # estimate x_hat
    if this_data_args["cov_type"] == "diag":
        whitener = linalg.inv(linalg.sqrtm(cov))
        L = whitener @ L
        y = whitener @ y
        x_hat = estimator(L, y, **this_estimator_args)
    else:
        x_hat = estimator(L, y, cov, **this_estimator_args)

    if this_data_args["orientation_type"] == "free":
        x_hat = x_hat.reshape(x.shape)

    this_results = dict(estimator=estimator_name)
    for metric in metrics:
        metric_score = metric(
            x,
            x_hat,
            subject=subject,
            orientation_type=this_data_args["orientation_type"],
            nnz=this_data_args["nnz"],
            y=y,
            L=L,
            cov=cov,
        )
        this_results[metric.__name__] = metric_score
    this_results.update(this_data_args)
    this_results.update({f"estimator__{k}": v for k, v in this_estimator_args.items()})
    return this_results


class Benchmark:
    def __init__(
        self,
        estimator,
        subject,
        metrics=[],
        data_args={},
        estimator_args={},
        random_state=None,
        memory=None,
        n_jobs=1,
    ) -> None:
        self.estimator = estimator
        self.subject = subject
        self.metrics = metrics
        self.data_args = data_args
        self.estimator_args = estimator_args
        self.random_state = random_state
        self.memory = memory if isinstance(memory, Memory) else Memory(memory)
        self.n_jobs = n_jobs

    def run(self, nruns=2):
        rng = check_random_state(self.random_state)
        seeds = rng.randint(low=0, high=2 ** 32, size=nruns)

        estimator = self.memory.cache(self.estimator)

        results = Parallel(n_jobs=self.n_jobs)(
            delayed(_run_estimator)(
                self.subject,
                estimator,
                self.metrics,
                this_data_args,
                this_estimator_args,
                seed,
                estimator_name=self.estimator.__name__,
                memory=self.memory,
            )
            for this_data_args, seed, this_estimator_args in itertools.product(
                ParameterGrid(self.data_args), seeds, ParameterGrid(self.estimator_args)
            )
        )

        results = pd.DataFrame(results)
        return results


if __name__ == "__main__":
    n_jobs = 10
    metrics = [euclidean_distance, mse, emd, f1]  # list of metric functions here
    memory = Memory(".")

<<<<<<< HEAD
    """ Fixed orientation parameters for the benchmark """

    subject = "CC120264"
    data_args_I = {
        "n_sensors": [50],
        "n_times": [10],
        "n_sources": [200],
        "n_orient": [3],
        "nnz": [2, 5, 10],
        "cov_type": ["diag"],
        "path_to_leadfield": [get_leadfield_path(subject, type="fixed")],
        "orientation_type": ["fixed"],
        "alpha": [0.9, 0.8, 0.7, 0.5, 0.4],  # this is actually SNR
    }


    metrics = [euclidean_distance, mse, emd, f1, nll]  # list of metric functions here

    data_args_II = {
        "n_sensors": [50],
        "n_times": [10],
        "n_sources": [200],
        "n_orient": [3],
        "nnz": [2, 5, 10],
        "cov_type": ["full"],
        "path_to_leadfield": [get_leadfield_path(subject, type="fixed")],
        "orientation_type": ["fixed"],
        "alpha": [0.9, 0.8, 0.7, 0.5, 0.4],  # this is actually SNR
    }

    estimators = [
        (iterative_L1, data_args_I, {"alpha": [0.2, 0.1, 0.01]}),
        (iterative_L2, data_args_I, {"alpha": [0.2, 0.1, 0.01]}),
        (iterative_sqrt, data_args_I, {"alpha": [0.2, 0.1, 0.01]}),
        (iterative_L1_typeII, data_args_II, {"alpha": [0.2, 0.1, 0.01]}),
        (iterative_L2_typeII, data_args_II, {"alpha": [0.2, 0.1, 0.01]}),
        (gamma_map, data_args_II, {"alpha": [0.2, 0.1, 0.01]}),
    ]

    df_results = []
    for estimator, data_args, estimator_args in estimators:
        benchmark = Benchmark(
            estimator,
            subject,
            metrics,
            data_args,
            estimator_args,
            random_state=42,
            memory=memory,
            n_jobs=n_jobs,
        )
        results = benchmark.run(nruns=10)
        df_results.append(results)

    df_results = pd.concat(df_results, axis=0)

    data_path = Path("bsi_zoo/data")
    data_path.mkdir(exist_ok=True)
    df_results.to_pickle(
        data_path / f"benchmark_data_{subject}_{data_args['orientation_type'][0]}.pkl"
    )

    print(df_results)

    """ Fixed orientation parameters for the benchmark """

    subject = "CC120264"
    data_args_I = {
        "n_sensors": [50],
        "n_times": [10],
        "n_sources": [200],
        "n_orient": [3],
        "nnz": [2, 5, 10],
        "cov_type": ["diag"],
        "path_to_leadfield": [get_leadfield_path(subject, type="free")],
        "orientation_type": ["free"],
        "alpha": [0.9, 0.8, 0.7, 0.5, 0.4],  # this is actually SNR
    }

    data_args_II = {
        "n_sensors": [50],
        "n_times": [10],
        "n_sources": [200],
        "n_orient": [3],
        "nnz": [2],
        "cov_type": ["full"],
        "path_to_leadfield": [get_leadfield_path(subject, type="free")],
        "orientation_type": ["free"],
        "alpha": [0.9, 0.8, 0.7, 0.5, 0.4],  # this is actually SNR
    }

    estimators = [
        (iterative_L1, data_args_I, {"alpha": [0.2, 0.1, 0.01]}),
        (iterative_L2, data_args_I, {"alpha": [0.2, 0.1, 0.01]}),
        (iterative_sqrt, data_args_I, {"alpha": [0.2, 0.1, 0.01]}),
        (iterative_L1_typeII, data_args_II, {"alpha": [0.2, 0.1, 0.01]}),
        (iterative_L2_typeII, data_args_II, {"alpha": [0.2, 0.1, 0.01]}),
        (gamma_map, data_args_II, {"alpha": [0.2, 0.1, 0.01]}),
    ]

    df_results = []
    for estimator, data_args, estimator_args in estimators:
        benchmark = Benchmark(
            estimator,
            subject,
            metrics,
            data_args,
            estimator_args,
            random_state=42,
            memory=memory,
            n_jobs=n_jobs,
=======
    for subject in ["CC120166", "CC120264", "CC120309", "CC120313"]:
        """ Fixed orientation parameters for the benchmark """

        data_args_I = {
            "n_sensors": [50],
            "n_times": [10],
            "n_sources": [200],
            "n_orient": [3],
            "nnz": [2, 5, 10],
            "cov_type": ["diag"],
            "path_to_leadfield": [get_leadfield_path(subject, type="fixed")],
            "orientation_type": ["fixed"],
            "alpha": [0.9, 0.8, 0.7, 0.5, 0.4],  # this is actually SNR
        }

        data_args_II = {
            "n_sensors": [50],
            "n_times": [10],
            "n_sources": [200],
            "n_orient": [3],
            "nnz": [2, 5, 10],
            "cov_type": ["full"],
            "path_to_leadfield": [get_leadfield_path(subject, type="fixed")],
            "orientation_type": ["fixed"],
            "alpha": [0.9, 0.8, 0.7, 0.5, 0.4],  # this is actually SNR
        }

        estimators = [
            (iterative_L1, data_args_I, {"alpha": [0.2, 0.1, 0.01]}),
            (iterative_L2, data_args_I, {"alpha": [0.2, 0.1, 0.01]}),
            (iterative_sqrt, data_args_I, {"alpha": [0.2, 0.1, 0.01]}),
            (iterative_L1_typeII, data_args_II, {"alpha": [0.2, 0.1, 0.01]}),
            (iterative_L2_typeII, data_args_II, {"alpha": [0.2, 0.1, 0.01]}),
            (gamma_map, data_args_II, {"alpha": [0.2, 0.1, 0.01]}),
        ]

        df_results = []
        for estimator, data_args, estimator_args in estimators:
            benchmark = Benchmark(
                estimator,
                subject,
                metrics,
                data_args,
                estimator_args,
                random_state=42,
                memory=memory,
                n_jobs=n_jobs,
            )
            results = benchmark.run(nruns=5)
            df_results.append(results)

        df_results = pd.concat(df_results, axis=0)

        data_path = Path("bsi_zoo/data")
        data_path.mkdir(exist_ok=True)
        df_results.to_pickle(
            data_path / f"benchmark_data_{subject}_{data_args['orientation_type'][0]}.pkl"
>>>>>>> d768e218
        )

        print(df_results)

        """ Fixed orientation parameters for the benchmark """

        data_args_I = {
            "n_sensors": [50],
            "n_times": [10],
            "n_sources": [200],
            "n_orient": [3],
            "nnz": [2, 5, 10],
            "cov_type": ["diag"],
            "path_to_leadfield": [get_leadfield_path(subject, type="free")],
            "orientation_type": ["free"],
            "alpha": [0.9, 0.8, 0.7, 0.5, 0.4],  # this is actually SNR
        }

        data_args_II = {
            "n_sensors": [50],
            "n_times": [10],
            "n_sources": [200],
            "n_orient": [3],
            "nnz": [2],
            "cov_type": ["full"],
            "path_to_leadfield": [get_leadfield_path(subject, type="free")],
            "orientation_type": ["free"],
            "alpha": [0.9, 0.8, 0.7, 0.5, 0.4],  # this is actually SNR
        }

        estimators = [
            (iterative_L1, data_args_I, {"alpha": [0.2, 0.1, 0.01]}),
            (iterative_L2, data_args_I, {"alpha": [0.2, 0.1, 0.01]}),
            (iterative_sqrt, data_args_I, {"alpha": [0.2, 0.1, 0.01]}),
            (iterative_L1_typeII, data_args_II, {"alpha": [0.2, 0.1, 0.01]}),
            (iterative_L2_typeII, data_args_II, {"alpha": [0.2, 0.1, 0.01]}),
            (gamma_map, data_args_II, {"alpha": [0.2, 0.1, 0.01]}),
        ]

        df_results = []
        for estimator, data_args, estimator_args in estimators:
            benchmark = Benchmark(
                estimator,
                subject,
                metrics,
                data_args,
                estimator_args,
                random_state=42,
                memory=memory,
                n_jobs=n_jobs,
            )
            results = benchmark.run(nruns=5)
            df_results.append(results)

        df_results = pd.concat(df_results, axis=0)

        data_path = Path("bsi_zoo/data")
        data_path.mkdir(exist_ok=True)
        df_results.to_pickle(
            data_path / f"benchmark_data_{subject}_{data_args['orientation_type'][0]}.pkl"
        )

        print(df_results)<|MERGE_RESOLUTION|>--- conflicted
+++ resolved
@@ -120,120 +120,7 @@
     n_jobs = 10
     metrics = [euclidean_distance, mse, emd, f1]  # list of metric functions here
     memory = Memory(".")
-
-<<<<<<< HEAD
-    """ Fixed orientation parameters for the benchmark """
-
-    subject = "CC120264"
-    data_args_I = {
-        "n_sensors": [50],
-        "n_times": [10],
-        "n_sources": [200],
-        "n_orient": [3],
-        "nnz": [2, 5, 10],
-        "cov_type": ["diag"],
-        "path_to_leadfield": [get_leadfield_path(subject, type="fixed")],
-        "orientation_type": ["fixed"],
-        "alpha": [0.9, 0.8, 0.7, 0.5, 0.4],  # this is actually SNR
-    }
-
-
-    metrics = [euclidean_distance, mse, emd, f1, nll]  # list of metric functions here
-
-    data_args_II = {
-        "n_sensors": [50],
-        "n_times": [10],
-        "n_sources": [200],
-        "n_orient": [3],
-        "nnz": [2, 5, 10],
-        "cov_type": ["full"],
-        "path_to_leadfield": [get_leadfield_path(subject, type="fixed")],
-        "orientation_type": ["fixed"],
-        "alpha": [0.9, 0.8, 0.7, 0.5, 0.4],  # this is actually SNR
-    }
-
-    estimators = [
-        (iterative_L1, data_args_I, {"alpha": [0.2, 0.1, 0.01]}),
-        (iterative_L2, data_args_I, {"alpha": [0.2, 0.1, 0.01]}),
-        (iterative_sqrt, data_args_I, {"alpha": [0.2, 0.1, 0.01]}),
-        (iterative_L1_typeII, data_args_II, {"alpha": [0.2, 0.1, 0.01]}),
-        (iterative_L2_typeII, data_args_II, {"alpha": [0.2, 0.1, 0.01]}),
-        (gamma_map, data_args_II, {"alpha": [0.2, 0.1, 0.01]}),
-    ]
-
-    df_results = []
-    for estimator, data_args, estimator_args in estimators:
-        benchmark = Benchmark(
-            estimator,
-            subject,
-            metrics,
-            data_args,
-            estimator_args,
-            random_state=42,
-            memory=memory,
-            n_jobs=n_jobs,
-        )
-        results = benchmark.run(nruns=10)
-        df_results.append(results)
-
-    df_results = pd.concat(df_results, axis=0)
-
-    data_path = Path("bsi_zoo/data")
-    data_path.mkdir(exist_ok=True)
-    df_results.to_pickle(
-        data_path / f"benchmark_data_{subject}_{data_args['orientation_type'][0]}.pkl"
-    )
-
-    print(df_results)
-
-    """ Fixed orientation parameters for the benchmark """
-
-    subject = "CC120264"
-    data_args_I = {
-        "n_sensors": [50],
-        "n_times": [10],
-        "n_sources": [200],
-        "n_orient": [3],
-        "nnz": [2, 5, 10],
-        "cov_type": ["diag"],
-        "path_to_leadfield": [get_leadfield_path(subject, type="free")],
-        "orientation_type": ["free"],
-        "alpha": [0.9, 0.8, 0.7, 0.5, 0.4],  # this is actually SNR
-    }
-
-    data_args_II = {
-        "n_sensors": [50],
-        "n_times": [10],
-        "n_sources": [200],
-        "n_orient": [3],
-        "nnz": [2],
-        "cov_type": ["full"],
-        "path_to_leadfield": [get_leadfield_path(subject, type="free")],
-        "orientation_type": ["free"],
-        "alpha": [0.9, 0.8, 0.7, 0.5, 0.4],  # this is actually SNR
-    }
-
-    estimators = [
-        (iterative_L1, data_args_I, {"alpha": [0.2, 0.1, 0.01]}),
-        (iterative_L2, data_args_I, {"alpha": [0.2, 0.1, 0.01]}),
-        (iterative_sqrt, data_args_I, {"alpha": [0.2, 0.1, 0.01]}),
-        (iterative_L1_typeII, data_args_II, {"alpha": [0.2, 0.1, 0.01]}),
-        (iterative_L2_typeII, data_args_II, {"alpha": [0.2, 0.1, 0.01]}),
-        (gamma_map, data_args_II, {"alpha": [0.2, 0.1, 0.01]}),
-    ]
-
-    df_results = []
-    for estimator, data_args, estimator_args in estimators:
-        benchmark = Benchmark(
-            estimator,
-            subject,
-            metrics,
-            data_args,
-            estimator_args,
-            random_state=42,
-            memory=memory,
-            n_jobs=n_jobs,
-=======
+    
     for subject in ["CC120166", "CC120264", "CC120309", "CC120313"]:
         """ Fixed orientation parameters for the benchmark """
 
@@ -291,7 +178,6 @@
         data_path.mkdir(exist_ok=True)
         df_results.to_pickle(
             data_path / f"benchmark_data_{subject}_{data_args['orientation_type'][0]}.pkl"
->>>>>>> d768e218
         )
 
         print(df_results)
